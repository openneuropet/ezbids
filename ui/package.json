--- conflicted
+++ resolved
@@ -16,11 +16,8 @@
         "axios": "^0.24",
         "element-plus": "^1.2.0-beta.6",
         "js-yaml": "^4.1.0",
-<<<<<<< HEAD
         "jwt-decode": "^3.1.2",
         "lint": "^0.7.0",
-=======
->>>>>>> ac8b85a4
         "numeral": "^2.0.6",
         "splitpanes": "^3.1.1",
         "unplugin-vue-components": "^0.17.18",
