--- conflicted
+++ resolved
@@ -48,12 +48,7 @@
     SeriesDescription: string;
     EchoTime: number;
     ImageType: [string];
-<<<<<<< HEAD
-    //MultibandAccelerationFactor: string;
     RepetitionTime: string;
-=======
-    RepetitionTime: number;
->>>>>>> 4f272255
     
     error: string;
     message: string;
