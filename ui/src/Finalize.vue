<template>
<div style="padding: 20px;">
    <div v-if="session.status == 'analyzed' || session.status == 'defaced'">
        <p>Your dataset is now ready to be converted to BIDS! Please click the button below to generate BIDS structure.</p>
        <p>
            <el-checkbox v-model="ezbids.includeExcluded">Save all acquisitions set to 'exclude' in an excluded directory in output BIDS structure</el-checkbox>
        </p>
        <br>
        <el-button @click="finalize" type="success">Finalize</el-button>
    </div>

    <!--
    <div v-if="session.status == 'bidsing'">
        <h3>
            Finalizing
            <font-awesome-icon icon="spinner" pulse/>
        </h3>
    </div>
    -->

    <div v-else-if="session.status == 'finalized' || (session.finalize_begin_date && !session.finalize_finish_date)">
        <h3>
            Converting to BIDS 
            <font-awesome-icon icon="spinner" pulse/>
        </h3>
        <p><small><i>{{session.status_msg}}</i></small></p>
    </div>

    <div v-else-if="session.finalize_finish_date">
        <div class="download">
            <br>
            <el-button @click="session.status = 'analyzed'" type="success" style="float: right" size="small">Rerun Finalize Step</el-button>
            <h3 style="margin-top: 0;">All Done!</h3>
            <p>
            Please download the BIDS formatted data to your local computer
            </p>
<<<<<<< HEAD
            <el-button @click="download(`bids/${ezbids.datasetDescription.Name}`)" style="width: 250px" type="primary">Download BIDS</el-button>
            <el-button @click="download(`finalized.json`)" style="width: 250px" type="primary">Download configuration/template</el-button>
            <p>Or send the dataset to other cloud resources.</p>
=======
            <p>
                <el-button @click="download" type="primary">Download BIDS</el-button>

                <a :href="config.apihost+'/download/'+session._id+'/ezBIDS_template.json'" download="ezBIDS_template.json">
                    <el-button @click="download" type="primary" style="float: right" >Download ezBIDS Template</el-button>
                </a>
                <p align="right">Saves a configuration file that can be uploaded with subsequent data to save you time!</p>
            </p>
            <p>
            Or send the dataset to other cloud resources.
            </p>
>>>>>>> ac8b85a4
            <p>                
                <el-dropdown>
                    <el-button style="margin-right: 10px">
                        Send to <b>Brainlife.io</b>&nbsp;
                        <font-awesome-icon :icon="['fas', 'angle-down']"/>
                    </el-button>
                    <template #dropdown>
                        <el-dropdown-menu>
                            <el-dropdown-item @click="sendBrainlife()">Send to brainlife</el-dropdown-item>
                            <el-dropdown-item @click="sendBrainlife('DWI')">Send to brainlife and run DWI Pipeline</el-dropdown-item>
                        </el-dropdown-menu>
                    </template>
                </el-dropdown>
                <el-button @click="sendOpenneuro">Send to <b>OpenNeuro</b></el-button>
            </p>

            <p style="background-color: #0001; padding: 20px; padding-top: 10px;">
                If you have re-named the original DICOM patient names for your BIDS subject/session names,
                you can download the mapping file.
                <el-button type="text" @click="downloadSubjectMapping">Download Subject Mapping (.json)</el-button>
                <br>
                <small>* may contain sensitive PHI data. Please make sure to store the mapping file in a secure location.</small>
            </p>

        </div>

        <br>
        <el-row>
            <el-col :span="12">
                <h4>BIDS Structure</h4>
                <showfile path="tree.log" style="margin-right: 15px;" :tall="true"/>
            </el-col>
            <el-col :span="12">
                <h4>bids-validator output</h4>
                <showfile path="validator.log" :tall="true"/>
            </el-col>
        </el-row>
    </div>

    <div v-if="session.status == 'failed'">
        <p>Failed to convert to BIDS</p>
        <el-button @click="finalize" type="success" style="float: right" size="small">Rerun Finalize Step</el-button>
        <p><small><i>{{session.status_msg}}</i></small></p>
    </div>

    <br>
    <br>
    <h4>Debugging</h4>
    <el-collapse v-model="activeLogs">
        <el-collapse-item title="BIDS Conversion Log" name="bids.log" v-if="session.status == 'finished'">
            <showfile path="bids.log" />
        </el-collapse-item>
        <el-collapse-item title="BIDS Conversion Error Log" name="bids.err" v-if="session.status == 'finished'">
            <showfile path="bids.err"/>
        </el-collapse-item>
        <el-collapse-item title="Session" name="session">
            <pre class="text">{{session}}</pre>
        </el-collapse-item>
    </el-collapse>
    <br>
    <br>
</div>
</template>

<script lang="ts">

import { mapState } from 'vuex'
import { defineComponent } from 'vue'
import showfile from './components/showfile.vue'
import axios from './axios.instance'

import { ElNotification } from 'element-plus'

export default defineComponent({

    components: {
        showfile
    },

    data() {
        return {
            submitting: false, //prevent double submit
            activeLogs: [],
        }
    },

    computed: {
        ...mapState(['ezbids', 'config', 'bidsSchema', 'session', 'events']),
    },

    mounted() {
        //TODO - update this to do this on demand
        //this.rerun(); 
        //this.finalize();
    },

    methods: {

        finalize() {
            this.session.status = "finalized";
            delete this.session.finalize_begin_date;
            delete this.session.finalize_finish_date;

            this.submitting = true;
            this.dofinalize((err:string|null)=>{
                if(err) ElNotification({ title: 'Failed', message: 'Failed to finalize:'+err});
                if(err) console.error(err);
                this.submitting = false;
                this.$store.dispatch("loadSession", this.session._id);
            });
        },

        dofinalize(cb: (err: string|null)=>void) {
            //TODO - why can't server just look up the bids schema by itself!?
            //mapping between things like like "subject" to "sub"
            const entityMappings = {} as {[key: string]: string};
            for(const key in this.bidsSchema.entities) {
                entityMappings[key] = this.bidsSchema.entities[key].entity;
            }

            axios.post(`${this.config.apihost}/session/${this.session._id}/finalize`, {
                    //basically we just need everything except _organized

                    //we store these so we can reload the session later
                    subjects: this.ezbids.subjects,
                    series: this.ezbids.series,
                    defacingMethod: this.ezbids.defacingMethod,
                    includeExcluded: this.ezbids.includeExcluded,

                    //things that convert.ts uses
                    objects: this.ezbids.objects, //most important thing that convert.ts needs
                    events: this.ezbids.events,
                    entityMappings, //helps with convert
                    datasetDescription: this.ezbids.datasetDescription,
                    readme: this.ezbids.readme,
                    participantsColumn: this.ezbids.participantsColumn,
                    participantInfo: this.ezbids.participantsInfo,
            }).then((res) => {
                if (cb) cb(res.data === 'ok' ? null : res.data)
            })
        },

        /*
        rerun() {
            //fake it to make it looks like we haven't finalized yet.
            this.session.status = "finalized";
            delete this.session.finalize_begin_date;
            delete this.session.finalize_finish_date;
        },
        */

        async download(fileName: string) {
            if (!fileName) return;
            try {
                const res = await axios.get(`${this.config.apihost}/download/${this.session._id}/token`)
                const shortLivedJWT = res.data;

                window.location.href = `${this.config.apihost}/download/${this.session._id}/${fileName}?token=${shortLivedJWT}`;
            } catch (e) {
                console.error(e)
                ElNotification({
                    message: 'there was an error downloading the file',
                    type: 'error'
                })
            }
        },

        downloadSubjectMapping() {
            this.downloadMapping(JSON.stringify(this.ezbids.subjects, null, 2), "subject_mappings.json");
        },

        //un-refactor this?
        downloadMapping(data: any, name: string) {
            const blob = new Blob([data], { type: 'application/json' });
            const link = document.createElement('a');
            link.href = URL.createObjectURL(blob);
            link.download = name;
            link.click()
            URL.revokeObjectURL(link.href)
        },

        sendBrainlife(pipeline?: 'DWI') {
            const pipelineString = pipeline ? `&pipeline=${pipeline}` : '';
            window.open(`https://brainlife.io/projects#ezbids=${this.session._id}${pipelineString}`, `_brainlife.${this.session._id}`);
        },

        sendOpenneuro() {
            const url = this.config.apihost+'/download/'+this.session._id+'/bids/'+this.ezbids.datasetDescription.Name;
            const fullurl = new URL(url, document.baseURI).href;
            window.open("https://openneuro.org/import?url="+encodeURI(fullurl));
        },

        isValid(cb: (err?: string)=>void) {
            if(this.session.status != 'finished') return cb("Please finalize the page first");
            cb();
        },
    },
});
</script>

<style lang="scss" scoped>
.download {
    border-radius: 10px;
    background-color: #eee;
    padding: 20px;
    font-size: 85%;
}
.mappings p {
    cursor: pointer;
    color: #409EFF;
}
.mappings p:hover {
    text-decoration: underline;
}
p.btn {
    background-color: white; padding: 5px; border-radius: 4px; display: inline-block;
    transition: background-color 0.3s;
    padding: 5px 10px;
}
p.btn:hover {
    background-color: rgb(103, 194, 58);
    color: white;
    cursor: pointer;
}
</style>

<|MERGE_RESOLUTION|>--- conflicted
+++ resolved
@@ -1,140 +1,143 @@
 <template>
-<div style="padding: 20px;">
-    <div v-if="session.status == 'analyzed' || session.status == 'defaced'">
-        <p>Your dataset is now ready to be converted to BIDS! Please click the button below to generate BIDS structure.</p>
-        <p>
-            <el-checkbox v-model="ezbids.includeExcluded">Save all acquisitions set to 'exclude' in an excluded directory in output BIDS structure</el-checkbox>
-        </p>
-        <br>
-        <el-button @click="finalize" type="success">Finalize</el-button>
+    <div style="padding: 20px">
+        <div v-if="session.status == 'analyzed' || session.status == 'defaced'">
+            <p>
+                Your dataset is now ready to be converted to BIDS! Please click the button below to generate BIDS
+                structure.
+            </p>
+            <p>
+                <el-checkbox v-model="ezbids.includeExcluded">
+                    Save all acquisitions set to 'exclude' in an excluded directory in output BIDS structure
+                </el-checkbox>
+            </p>
+            <br />
+            <el-button type="success" @click="finalize">Finalize</el-button>
+        </div>
+
+        <div
+            v-else-if="session.status == 'finalized' || (session.finalize_begin_date && !session.finalize_finish_date)"
+        >
+            <h3>
+                Converting to BIDS
+                <font-awesome-icon icon="spinner" pulse />
+            </h3>
+            <p>
+                <small
+                    ><i>{{ session.status_msg }}</i></small
+                >
+            </p>
+        </div>
+
+        <div v-else-if="session.finalize_finish_date">
+            <div class="download">
+                <br />
+                <el-button type="success" style="float: right" size="small" @click="session.status = 'analyzed'"
+                    >Rerun Finalize Step</el-button
+                >
+                <h3 style="margin-top: 0">All Done!</h3>
+                <p>Please download the BIDS formatted data to your local computer</p>
+                <el-button
+                    style="width: 250px"
+                    type="primary"
+                    @click="download(`bids/${ezbids.datasetDescription.Name}`)"
+                    >Download BIDS</el-button
+                >
+                <el-button style="width: 250px" type="primary" @click="download(`finalized.json`)"
+                    >Download configuration/template</el-button
+                >
+                <p>Or send the dataset to other cloud resources.</p>
+                <p>
+                    <el-dropdown>
+                        <el-button style="margin-right: 10px">
+                            Send to <b>Brainlife.io</b>&nbsp;
+                            <font-awesome-icon :icon="['fas', 'angle-down']" />
+                        </el-button>
+                        <template #dropdown>
+                            <el-dropdown-menu>
+                                <el-dropdown-item @click="sendBrainlife()">Send to brainlife</el-dropdown-item>
+                                <el-dropdown-item @click="sendBrainlife('DWI')"
+                                    >Send to brainlife and run DWI Pipeline</el-dropdown-item
+                                >
+                            </el-dropdown-menu>
+                        </template>
+                    </el-dropdown>
+                    <el-button @click="sendOpenneuro">Send to <b>OpenNeuro</b></el-button>
+                </p>
+
+                <p style="background-color: #0001; padding: 20px; padding-top: 10px">
+                    If you have re-named the original DICOM patient names for your BIDS subject/session names, you can
+                    download the mapping file.
+                    <el-button type="text" @click="downloadSubjectMapping">Download Subject Mapping (.json)</el-button>
+                    <br />
+                    <small
+                        >* may contain sensitive PHI data. Please make sure to store the mapping file in a secure
+                        location.</small
+                    >
+                </p>
+            </div>
+
+            <br />
+            <el-row>
+                <el-col :span="12">
+                    <h4>BIDS Structure</h4>
+                    <showfile path="tree.log" style="margin-right: 15px" :tall="true" />
+                </el-col>
+                <el-col :span="12">
+                    <h4>bids-validator output</h4>
+                    <showfile path="validator.log" :tall="true" />
+                </el-col>
+            </el-row>
+        </div>
+
+        <div v-if="session.status == 'failed'">
+            <p>Failed to convert to BIDS</p>
+            <el-button type="success" style="float: right" size="small" @click="finalize"
+                >Rerun Finalize Step</el-button
+            >
+            <p>
+                <small
+                    ><i>{{ session.status_msg }}</i></small
+                >
+            </p>
+        </div>
+
+        <br />
+        <br />
+        <h4>Debugging</h4>
+        <el-collapse v-model="activeLogs">
+            <el-collapse-item v-if="session.status == 'finished'" title="BIDS Conversion Log" name="bids.log">
+                <showfile path="bids.log" />
+            </el-collapse-item>
+            <el-collapse-item v-if="session.status == 'finished'" title="BIDS Conversion Error Log" name="bids.err">
+                <showfile path="bids.err" />
+            </el-collapse-item>
+            <el-collapse-item title="Session" name="session">
+                <pre class="text">{{ session }}</pre>
+            </el-collapse-item>
+        </el-collapse>
+        <br />
+        <br />
     </div>
-
-    <!--
-    <div v-if="session.status == 'bidsing'">
-        <h3>
-            Finalizing
-            <font-awesome-icon icon="spinner" pulse/>
-        </h3>
-    </div>
-    -->
-
-    <div v-else-if="session.status == 'finalized' || (session.finalize_begin_date && !session.finalize_finish_date)">
-        <h3>
-            Converting to BIDS 
-            <font-awesome-icon icon="spinner" pulse/>
-        </h3>
-        <p><small><i>{{session.status_msg}}</i></small></p>
-    </div>
-
-    <div v-else-if="session.finalize_finish_date">
-        <div class="download">
-            <br>
-            <el-button @click="session.status = 'analyzed'" type="success" style="float: right" size="small">Rerun Finalize Step</el-button>
-            <h3 style="margin-top: 0;">All Done!</h3>
-            <p>
-            Please download the BIDS formatted data to your local computer
-            </p>
-<<<<<<< HEAD
-            <el-button @click="download(`bids/${ezbids.datasetDescription.Name}`)" style="width: 250px" type="primary">Download BIDS</el-button>
-            <el-button @click="download(`finalized.json`)" style="width: 250px" type="primary">Download configuration/template</el-button>
-            <p>Or send the dataset to other cloud resources.</p>
-=======
-            <p>
-                <el-button @click="download" type="primary">Download BIDS</el-button>
-
-                <a :href="config.apihost+'/download/'+session._id+'/ezBIDS_template.json'" download="ezBIDS_template.json">
-                    <el-button @click="download" type="primary" style="float: right" >Download ezBIDS Template</el-button>
-                </a>
-                <p align="right">Saves a configuration file that can be uploaded with subsequent data to save you time!</p>
-            </p>
-            <p>
-            Or send the dataset to other cloud resources.
-            </p>
->>>>>>> ac8b85a4
-            <p>                
-                <el-dropdown>
-                    <el-button style="margin-right: 10px">
-                        Send to <b>Brainlife.io</b>&nbsp;
-                        <font-awesome-icon :icon="['fas', 'angle-down']"/>
-                    </el-button>
-                    <template #dropdown>
-                        <el-dropdown-menu>
-                            <el-dropdown-item @click="sendBrainlife()">Send to brainlife</el-dropdown-item>
-                            <el-dropdown-item @click="sendBrainlife('DWI')">Send to brainlife and run DWI Pipeline</el-dropdown-item>
-                        </el-dropdown-menu>
-                    </template>
-                </el-dropdown>
-                <el-button @click="sendOpenneuro">Send to <b>OpenNeuro</b></el-button>
-            </p>
-
-            <p style="background-color: #0001; padding: 20px; padding-top: 10px;">
-                If you have re-named the original DICOM patient names for your BIDS subject/session names,
-                you can download the mapping file.
-                <el-button type="text" @click="downloadSubjectMapping">Download Subject Mapping (.json)</el-button>
-                <br>
-                <small>* may contain sensitive PHI data. Please make sure to store the mapping file in a secure location.</small>
-            </p>
-
-        </div>
-
-        <br>
-        <el-row>
-            <el-col :span="12">
-                <h4>BIDS Structure</h4>
-                <showfile path="tree.log" style="margin-right: 15px;" :tall="true"/>
-            </el-col>
-            <el-col :span="12">
-                <h4>bids-validator output</h4>
-                <showfile path="validator.log" :tall="true"/>
-            </el-col>
-        </el-row>
-    </div>
-
-    <div v-if="session.status == 'failed'">
-        <p>Failed to convert to BIDS</p>
-        <el-button @click="finalize" type="success" style="float: right" size="small">Rerun Finalize Step</el-button>
-        <p><small><i>{{session.status_msg}}</i></small></p>
-    </div>
-
-    <br>
-    <br>
-    <h4>Debugging</h4>
-    <el-collapse v-model="activeLogs">
-        <el-collapse-item title="BIDS Conversion Log" name="bids.log" v-if="session.status == 'finished'">
-            <showfile path="bids.log" />
-        </el-collapse-item>
-        <el-collapse-item title="BIDS Conversion Error Log" name="bids.err" v-if="session.status == 'finished'">
-            <showfile path="bids.err"/>
-        </el-collapse-item>
-        <el-collapse-item title="Session" name="session">
-            <pre class="text">{{session}}</pre>
-        </el-collapse-item>
-    </el-collapse>
-    <br>
-    <br>
-</div>
 </template>
 
 <script lang="ts">
-
-import { mapState } from 'vuex'
-import { defineComponent } from 'vue'
-import showfile from './components/showfile.vue'
-import axios from './axios.instance'
-
-import { ElNotification } from 'element-plus'
+import { mapState } from 'vuex';
+import { defineComponent } from 'vue';
+import showfile from './components/showfile.vue';
+import axios from './axios.instance';
+
+import { ElNotification } from 'element-plus';
 
 export default defineComponent({
-
     components: {
-        showfile
+        showfile,
     },
 
     data() {
         return {
             submitting: false, //prevent double submit
             activeLogs: [],
-        }
+        };
     },
 
     computed: {
@@ -143,35 +146,39 @@
 
     mounted() {
         //TODO - update this to do this on demand
-        //this.rerun(); 
+        //this.rerun();
         //this.finalize();
     },
 
     methods: {
-
         finalize() {
-            this.session.status = "finalized";
+            this.session.status = 'finalized';
             delete this.session.finalize_begin_date;
             delete this.session.finalize_finish_date;
 
             this.submitting = true;
-            this.dofinalize((err:string|null)=>{
-                if(err) ElNotification({ title: 'Failed', message: 'Failed to finalize:'+err});
-                if(err) console.error(err);
+            this.dofinalize((err: string | null) => {
+                if (err)
+                    ElNotification({
+                        title: 'Failed',
+                        message: 'Failed to finalize:' + err,
+                    });
+                if (err) console.error(err);
                 this.submitting = false;
-                this.$store.dispatch("loadSession", this.session._id);
+                this.$store.dispatch('loadSession', this.session._id);
             });
         },
 
-        dofinalize(cb: (err: string|null)=>void) {
+        dofinalize(cb: (err: string | null) => void) {
             //TODO - why can't server just look up the bids schema by itself!?
             //mapping between things like like "subject" to "sub"
-            const entityMappings = {} as {[key: string]: string};
-            for(const key in this.bidsSchema.entities) {
+            const entityMappings = {} as { [key: string]: string };
+            for (const key in this.bidsSchema.entities) {
                 entityMappings[key] = this.bidsSchema.entities[key].entity;
             }
 
-            axios.post(`${this.config.apihost}/session/${this.session._id}/finalize`, {
+            axios
+                .post(`${this.config.apihost}/session/${this.session._id}/finalize`, {
                     //basically we just need everything except _organized
 
                     //we store these so we can reload the session later
@@ -188,9 +195,10 @@
                     readme: this.ezbids.readme,
                     participantsColumn: this.ezbids.participantsColumn,
                     participantInfo: this.ezbids.participantsInfo,
-            }).then((res) => {
-                if (cb) cb(res.data === 'ok' ? null : res.data)
-            })
+                })
+                .then((res) => {
+                    if (cb) cb(res.data === 'ok' ? null : res.data);
+                });
         },
 
         /*
@@ -205,21 +213,21 @@
         async download(fileName: string) {
             if (!fileName) return;
             try {
-                const res = await axios.get(`${this.config.apihost}/download/${this.session._id}/token`)
+                const res = await axios.get(`${this.config.apihost}/download/${this.session._id}/token`);
                 const shortLivedJWT = res.data;
 
                 window.location.href = `${this.config.apihost}/download/${this.session._id}/${fileName}?token=${shortLivedJWT}`;
             } catch (e) {
-                console.error(e)
+                console.error(e);
                 ElNotification({
                     message: 'there was an error downloading the file',
-                    type: 'error'
-                })
+                    type: 'error',
+                });
             }
         },
 
         downloadSubjectMapping() {
-            this.downloadMapping(JSON.stringify(this.ezbids.subjects, null, 2), "subject_mappings.json");
+            this.downloadMapping(JSON.stringify(this.ezbids.subjects, null, 2), 'subject_mappings.json');
         },
 
         //un-refactor this?
@@ -228,23 +236,27 @@
             const link = document.createElement('a');
             link.href = URL.createObjectURL(blob);
             link.download = name;
-            link.click()
-            URL.revokeObjectURL(link.href)
+            link.click();
+            URL.revokeObjectURL(link.href);
         },
 
         sendBrainlife(pipeline?: 'DWI') {
             const pipelineString = pipeline ? `&pipeline=${pipeline}` : '';
-            window.open(`https://brainlife.io/projects#ezbids=${this.session._id}${pipelineString}`, `_brainlife.${this.session._id}`);
+            window.open(
+                `https://brainlife.io/projects#ezbids=${this.session._id}${pipelineString}`,
+                `_brainlife.${this.session._id}`
+            );
         },
 
         sendOpenneuro() {
-            const url = this.config.apihost+'/download/'+this.session._id+'/bids/'+this.ezbids.datasetDescription.Name;
+            const url =
+                this.config.apihost + '/download/' + this.session._id + '/bids/' + this.ezbids.datasetDescription.Name;
             const fullurl = new URL(url, document.baseURI).href;
-            window.open("https://openneuro.org/import?url="+encodeURI(fullurl));
-        },
-
-        isValid(cb: (err?: string)=>void) {
-            if(this.session.status != 'finished') return cb("Please finalize the page first");
+            window.open('https://openneuro.org/import?url=' + encodeURI(fullurl));
+        },
+
+        isValid(cb: (err?: string) => void) {
+            if (this.session.status != 'finished') return cb('Please finalize the page first');
             cb();
         },
     },
@@ -260,13 +272,16 @@
 }
 .mappings p {
     cursor: pointer;
-    color: #409EFF;
+    color: #409eff;
 }
 .mappings p:hover {
     text-decoration: underline;
 }
 p.btn {
-    background-color: white; padding: 5px; border-radius: 4px; display: inline-block;
+    background-color: white;
+    padding: 5px;
+    border-radius: 4px;
+    display: inline-block;
     transition: background-color 0.3s;
     padding: 5px 10px;
 }
@@ -275,5 +290,4 @@
     color: white;
     cursor: pointer;
 }
-</style>
-
+</style>