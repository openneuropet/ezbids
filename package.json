--- conflicted
+++ resolved
@@ -1,46 +1,43 @@
 {
-  "name": "ezbids",
-  "version": "1.1.0",
-  "description": "",
-  "main": "index.js",
-  "scripts": {
-    "uidev": "cd ui && lite-server",
-    "tsc": "tsc",
-    "dev": "ts-node-dev --respawn --transpileOnly ./api/ezbids.ts",
-    "prod": "tsc && node ./build/ezbids.js",
-    "deploy": "ssh -t hayashis@test.brainlife.io \"sudo su - -c 'cd /root/docker/ezbids && ./update.sh'\"",
-    "deploy-prod": "ssh -t -J hayashis@brainlife.io ubuntu@ezbids \"sudo su - -c 'cd /root/docker/ezbids && ./update.sh'\""
-  },
-  "author": "",
-  "license": "MIT",
-  "dependencies": {
-    "@types/express": "^4.17.13",
-    "archiver": "^5.3.0",
-    "async": "^3.2.3",
-    "body-parser": "^1.19.2",
-    "compression": "^1.7.4",
-    "cors": "^2.8.5",
-    "express": "^4.17.3",
-    "express-fileupload": "^1.3.1",
-    "mkdirp": "^1.0.4",
-    "mongoose": "^6.2.7",
-    "multer": "^1.4.4",
-    "nan": "^2.17.0",
-    "nocache": "^2.1.0",
-    "node-pty": "^0.10.1",
-    "range-stream": "^1.1.0",
-    "send-seekable": "^1.0.4",
-<<<<<<< HEAD
-    "vue-router": "^4.2.5"
-=======
-    "swagger-jsdoc": "^6.2.8",
-    "swagger-ui-express": "^5.0.0"
->>>>>>> 22a0d1c1
-  },
-  "devDependencies": {
-    "@types/async": "^3.2.12",
-    "@types/cors": "^2.8.12",
-    "@types/node": "^16.11.26",
-    "typescript": "^4.7.2"
-  }
+    "name": "ezbids",
+    "version": "1.1.0",
+    "description": "",
+    "main": "index.js",
+    "scripts": {
+        "uidev": "cd ui && lite-server",
+        "tsc": "tsc",
+        "dev": "ts-node-dev --respawn --transpileOnly ./api/ezbids.ts",
+        "prod": "tsc && node ./build/ezbids.js",
+        "deploy": "ssh -t hayashis@test.brainlife.io \"sudo su - -c 'cd /root/docker/ezbids && ./update.sh'\"",
+        "deploy-prod": "ssh -t -J hayashis@brainlife.io ubuntu@ezbids \"sudo su - -c 'cd /root/docker/ezbids && ./update.sh'\""
+    },
+    "author": "",
+    "license": "MIT",
+    "dependencies": {
+        "@types/express": "^4.17.13",
+        "archiver": "^5.3.0",
+        "async": "^3.2.3",
+        "body-parser": "^1.19.2",
+        "compression": "^1.7.4",
+        "cors": "^2.8.5",
+        "express": "^4.17.3",
+        "express-fileupload": "^1.3.1",
+        "mkdirp": "^1.0.4",
+        "mongoose": "^6.2.7",
+        "multer": "^1.4.4",
+        "nan": "^2.17.0",
+        "nocache": "^2.1.0",
+        "node-pty": "^0.10.1",
+        "range-stream": "^1.1.0",
+        "send-seekable": "^1.0.4",
+        "vue-router": "^4.2.5",
+        "swagger-jsdoc": "^6.2.8",
+        "swagger-ui-express": "^5.0.0"
+    },
+    "devDependencies": {
+        "@types/async": "^3.2.12",
+        "@types/cors": "^2.8.12",
+        "@types/node": "^16.11.26",
+        "typescript": "^4.7.2"
+    }
 }