--- conflicted
+++ resolved
@@ -34,23 +34,15 @@
 
 DATA_DIR = sys.argv[1]
 
-<<<<<<< HEAD
-datatypes_yaml = yaml.load(open("../bids-specification/src/schema/objects/datatypes.yaml"), Loader=yaml.FullLoader)
-entities_yaml = yaml.load(open("../bids-specification/src/schema/objects/entities.yaml"), Loader=yaml.FullLoader)
-suffixes_yaml = yaml.load(open("../bids-specification/src/schema/objects/suffixes.yaml"), Loader=yaml.FullLoader)
-dataset_description_yaml = yaml.load(open("../bids-specification/src/schema/rules/dataset_metadata.yaml"), Loader=yaml.FullLoader)
-datatype_suffix_rules = "../bids-specification/src/schema/rules/datatypes"
-entity_ordering_file = "../bids-specification/src/schema/rules/entities.yaml"
-=======
 PROJECT_DIR = Path(__file__).resolve().parents[2]
 BIDS_SCHEMA_DIR = PROJECT_DIR / Path("bids-specification/src/schema")
 
 datatypes_yaml = yaml.load(open(BIDS_SCHEMA_DIR / Path("objects/datatypes.yaml")), Loader=yaml.FullLoader)
 entities_yaml = yaml.load(open(BIDS_SCHEMA_DIR / Path("objects/entities.yaml")), Loader=yaml.FullLoader)
 suffixes_yaml = yaml.load(open(BIDS_SCHEMA_DIR / Path("objects/suffixes.yaml")), Loader=yaml.FullLoader)
+dataset_description_yaml = yaml.load(open(BIDS_SCHEMA_DIR / Path("rules/dataset_metadata.yaml")), Loader=yaml.FullLoader)
 datatype_suffix_rules = str(BIDS_SCHEMA_DIR / Path("rules/datatypes"))
 entity_ordering_file = str(BIDS_SCHEMA_DIR / Path("rules/entities.yaml"))
->>>>>>> 7ca62e03
 
 cog_atlas_url = "http://cognitiveatlas.org/api/v-alpha/task"
 
@@ -943,12 +935,8 @@
                     if datatype in sd or datatype in json_path:
                         unique_dic["datatype"] = datatype
 
-<<<<<<< HEAD
                     rule = yaml.load(open(os.path.join(analyzer_dir, datatype_suffix_rules, datatype) + ".yaml"), Loader=yaml.FullLoader)
-=======
-
-                    rule = yaml.load(open(os.path.join(datatype_suffix_rules, datatype + ".yaml")), Loader=yaml.FullLoader)
->>>>>>> 7ca62e03
+                    # rule = yaml.load(open(os.path.join(datatype_suffix_rules, datatype + ".yaml")), Loader=yaml.FullLoader)
 
                     suffixes = [x for y in [rule[x]["suffixes"] for x in rule] for x in y]
 
@@ -1297,7 +1285,6 @@
                     because '{}' is in the SeriesDescription and EchoTime > 100ms. \
                     Please modify if incorrect".format([x for x in t2w_keys if re.findall(x, piece)][0]).split())
 
-<<<<<<< HEAD
             # Chimap, typically referred to as Quantitative susceptibility map (QSM)
             elif any(x in sd for x in chimap_keys) and "EchoNumber" in unique_dic:
                 if any(x in sd for x in t2w_keys):
@@ -1310,14 +1297,12 @@
                 unique_dic["message"] = " ".join("Acquisition is believed to be anat/Chimap \
                     because '{}' is in the SeriesDescription and the EchoNumber key is in the json sidecar. \
                     Please modify if incorrect".format([x for x in chimap_keys if re.findall(x, piece)][0]).split())
-=======
             # PET
             elif any(x in sd for x in pet_keys) or (len([x for x in pet_keys if x in sd_sparse]) or "pypet2bids" in unique_dic.get("sidecar", {}).get("ConversionSoftware", "")) \
                 or unique_dic.get("sidecar", {}).get("Modality", "") == "PT":
                 unique_dic["datatype"] = "pet"
                 unique_dic["suffix"] = "pet"
                 unique_dic["message"] = " ".join("Acquisition is believed to be PET")\
->>>>>>> 7ca62e03
 
             else:
                 """Can"t discern info from SeriesDescription, try using ndim and
@@ -1784,12 +1769,7 @@
 cog_atlas_tasks = find_cog_atlas_tasks(cog_atlas_url)
 
 # Load dataframe containing all uploaded files
-<<<<<<< HEAD
-# uploaded_json_list = pd.read_csv("list", header=None, sep="\n").to_numpy().flatten().tolist()
-uploaded_json_list = pd.read_csv("list", header=None, lineterminator="\n").to_numpy().flatten().tolist()
-=======
 uploaded_json_list = pd.read_csv("list", header=None, lineterminator='\n').to_numpy().flatten().tolist()
->>>>>>> 7ca62e03
 
 # Filter for files that ezBIDS can't use
 uploaded_files_list = modify_uploaded_dataset_list(uploaded_json_list)
